require 'tempfile'
module Orocos
    module RobyPlugin
        class PortDynamics
            attr_accessor :period
            attr_accessor :sample_size

            def initialize(period = nil, sample_size = nil)
                @period = period
                @sample_size = sample_size
            end
        end

        class Engine
            extend Logger::Forward
            extend Logger::Hierarchy

            # The plan we are working on
            attr_reader :plan
            # The model we are taking our tasks from
            attr_reader :model
            # The robot on which the software is running
            attr_reader :robot
            # The instances we are supposed to build
            #
            # See #add and #remove
            attr_reader :instances
            # Prepared InstanciatedComponent instances.
            #
            # See #define
            attr_reader :defines
            # A name => Task mapping of tasks we built so far
            attr_reader :tasks
            # The set of deployment names we should use
            attr_reader :deployments

            # Use the deployments defined in the given project
            def use_deployments_from(project_name)
                orogen = Roby.app.load_orogen_project(project_name)
                orogen.deployers.each do |deployment_def|
                    if deployment_def.install?
                        deployments << deployment_def.name
                    end
                end
            end

            # Describes the robot. Example:
            #
            #   robot do
            #       device 'device_type'
            #       device 'device_name', :type => 'device_type'
            #   end
            #
            def robot(&block)
                if !@robot
                    new_model = RobotDefinition.new(self)
                    @robot = new_model
                end
                if block_given?
                    @robot.with_module(*RobyPlugin.constant_search_path, &block)
                end
                @robot
            end

            attr_predicate :modified

            def initialize(plan, model)
                @plan      = plan
                @model     = model
                @instances = Array.new
                @tasks     = Hash.new
                @deployments = ValueSet.new
                @main_selection = Hash.new
                @defines   = Hash.new
                @modified  = false
                @merging_candidates_queries = Hash.new
                @composition_specializations = Hash.new do |h, k|
                    h[k] = Hash.new { |a, b| a[b] = Hash.new }
                end

                @dot_index = 0
            end

            class InstanciatedComponent
                attr_reader :engine
                attr_reader :name
                attr_reader :model
                attr_reader :arguments
                attr_reader :using_spec
                attr_accessor :task
                attr_predicate :mission, true
                attr_accessor :replaces

                def initialize(engine, name, model, arguments)
                    @engine    = engine
                    @name      = name
                    @model     = model
                    @arguments = arguments
                    @using_spec = Hash.new
                end

                def use(mapping)
                    using_spec.merge!(mapping)
                    self
                end

                def instanciate(engine)
                    selection = engine.main_selection.merge(using_spec)
                    selection.each_key do |key|
                        value = selection[key]
                        if value.kind_of?(InstanciatedComponent)
                            selection[key] = value.task
                        end
                    end

                    @task = model.instanciate(engine, arguments.merge(:selection => selection))
                end
            end

            # Returns the task that is currently handling the given device
            def apply_selection(seed)
                if seed.kind_of?(Class) && seed < Component
                    return seed
                end

                name = seed.to_str
                sel = (Roby.app.orocos_tasks[name] || subsystem(name))

                if !sel && model.has_interface?(name)
                    sel = Interfaces.const_get(name.camelcase(true)).task_model
                end
                if !sel && model.has_device_driver?(name)
                    sel = DeviceDrivers.const_get(name.camelcase(true)).task_model
                end
                sel
            end

            attr_reader :main_selection
            def use(mappings)
                mappings.each do |model, definition|
                    main_selection[model] = definition
                end
            end

            def add_mission(*args)
                instance = add(*args)
                instance.mission = true
                instance
            end

            def create_instanciated_component(model, arguments = Hash.new)
                if !(model.kind_of?(Class) && model < Component)
                    raise ArgumentError, "wrong model type #{model.class} for #{model}"
                end
                arguments, task_arguments = Kernel.filter_options arguments, :as => nil
                instance = InstanciatedComponent.new(self, arguments[:as], model, task_arguments)
            end

            def define(name, model, arguments = Hash.new)
                defines[name] = create_instanciated_component(model, arguments)
            end

            def add(model, arguments = Hash.new)
                if model.respond_to?(:to_str)
                    if !(instance = defines[model.to_str])
                        raise ArgumentError, "#{model} is not a valid instance definition added with #define"
                    end
                    instance = instance.dup
                else
                    instance = create_instanciated_component(model, arguments)
                end
                @modified = true
                instances << instance
                instance
            end

            def replace(current_task, new_task)
                if current_task.respond_to?(:task)
                    current_task = current_task.task
                end

                task = add(new_task)
                task.replaces = current_task

                if current_task
                    instances.delete_if do |instance|
                        instance.task == current_task
                    end
                end
                task
            end

            def remove(task)
                if task.kind_of?(InstanciatedComponent)
                    removed_instances, @instances = instances.partition { |t| t == task }
                elsif task.kind_of?(Roby::Task)
                    removed_instances, @instances = instances.partition { |t| t.task == task }
                    if removed_instances.empty?
                        raise ArgumentError, "#{task} has not been added through Engine#add"
                    end
                elsif task.respond_to?(:to_str)
                    removed_instances, @instances = instances.partition { |t| t.name == task.to_str }
                    if removed_instances.empty?
                        raise ArgumentError, "no task called #{task} has been instanciated through Engine#add"
                    end
                elsif task < Roby::Task || task.kind_of?(Roby::TaskModelTag)
                    removed_instances, @instances = instances.partition { |t| t.model <= task }
                    if removed_instances.empty?
                        raise ArgumentError, "no task matching #{task} have been instanciated through Engine#add"
                    end
                end

                @modified = true
                removed_instances.each do |instance|
                    if instance.task && instance.task.plan
                        plan.unmark_mission(instance.task)
                        plan.unmark_permanent(instance.task)
                    end
                end
            end

            def instanciate
                self.tasks.clear

                Orocos::RobyPlugin::Compositions.each do |composition_model|
                    composition_model.reset_autoconnection
                end

                robot.each_master_device do |name, device_instance|
                    task =
                        if device_instance.task && device_instance.task.plan == plan.real_plan && !device_instance.task.finished?
                            device_instance.task
                        else
                            device_instance.instanciate(self)
                        end

                    tasks[name] = plan[task]
                    device_instance.task = task
                end

                robot.each_slave_device do |name, device_instance|
                    tasks[name] = device_instance.master_device.task
                end

                # Merge once here: the idea is that some of the drivers can
                # be shared among devices, something that is not taken into
                # account by driver instanciation
                merge_identical_tasks

                instances.each do |instance|
                    task = instance.instanciate(self)
                    if name = instance.name
                        tasks[name] = task
                    end
                    if instance.mission?
                        plan.add_mission(task)
                    else
                        plan.add_permanent(task)
                    end
                end
            end

            def to_svg(filename)
                Tempfile.open('roby_orocos_deployment') do |io|
                    io.write Roby.app.orocos_engine.to_dot
                    io.flush

                    File.open(filename, 'w') do |output_io|
                        output_io.puts(`dot -Tsvg #{io.path}`)
                    end
                end
            end

            def to_dot
                result = []
                result << "digraph {"
                result << "  rankdir=LR"
                result << "  node [shape=record,height=.1];"

                output_ports = Hash.new { |h, k| h[k] = Set.new }
                input_ports  = Hash.new { |h, k| h[k] = Set.new }
                all_tasks = plan.find_local_tasks(Deployment).to_value_set

                plan.find_local_tasks(Component).each do |source_task|
                    all_tasks << source_task
                    if !source_task.kind_of?(Composition)
                        source_task.each_concrete_output_connection do |source_port, sink_port, sink_task, policy|
                            output_ports[source_task] << source_port
                            input_ports[sink_task]    << sink_port

                            policy_s = if policy.empty? then ""
                                       elsif policy[:type] == :data then 'data'
                                       elsif policy[:type] == :buffer then  "buffer:#{policy[:size]}"
                                       else policy.to_s
                                       end

                            result << "  #{source_task.object_id}:#{source_port} -> #{sink_task.object_id}:#{sink_port} [label=\"#{policy_s}\"];"
                        end
                    end
                    source_task.each_sink do |sink_task, connections|
                        next if !sink_task.kind_of?(Composition) && !source_task.kind_of?(Composition)
                        connections.each do |(source_port, sink_port), _|
                            output_ports[source_task] << source_port
                            input_ports[sink_task]    << sink_port

                            result << "  #{source_task.object_id}:#{source_port} -> #{sink_task.object_id}:#{sink_port} [style=dashed];"
                        end
                    end
                end

                all_tasks.each do |task|
                    task_label = task.to_s.
                        gsub(/\s+/, '').gsub('=>', ':').
                        gsub(/\[\]|\{\}/, '').gsub(/[{}]/, '\\n')
                    task_flags = []
                    task_flags << "D" if task.execution_agent
                    task_flags << "E" if task.executable?
                    task_flags << "A" if task.abstract?
                    task_flags << "C" if task.kind_of?(Composition)
                    task_label << "[#{task_flags.join(",")}]"

                    inputs  = input_ports[task].to_a.sort
                    outputs = output_ports[task].to_a.sort

                    label = ""
                    if !inputs.empty?
                        label << inputs.map do |name|
                            "<#{name}> #{name}"
                        end.join("|")
                        label << "|"
                    end
                    label << "<main> #{task_label}"
                    if !outputs.empty?
                        label << "|"
                        label << outputs.map do |name|
                            "<#{name}> #{name}"
                        end.join("|")
                    end

                    result << "  #{task.object_id} [label=\"#{label}\"];"
                end

                result << "};"
                result.join("\n")
            end

            def pretty_print(pp)
                pp.text "-- Tasks"
                pp.nest(2) do
                    pp.breakable
                    plan.each_task do |task|
                        pp.text "#{task}"
                        pp.nest(4) do
                            pp.breakable
                            pp.seplist(task.children.to_a) do |t|
                                pp.text "#{t}"
                            end
                        end
                        pp.breakable
                    end
                end

                pp.breakable
                pp.text "-- Connections"
                pp.nest(4) do
                    pp.breakable
                    Flows::DataFlow.each_edge do |from, to, info|
                        pp.text "#{from}"
                        pp.breakable
                        pp.text "  => #{to} (#{info})"
                        pp.breakable
                    end
                end
            end

            def validate_result(plan, options = Hash.new)
                # Check for the presence of abstract tasks
                still_abstract = plan.find_local_tasks(Component).
                    abstract.to_a.
                    delete_if do |p|
                        p.parent_objects(Roby::TaskStructure::Dependency).to_a.empty?
                    end

                if !still_abstract.empty?
                    raise Ambiguous, "there are ambiguities left in the plan: #{still_abstract}"
                end

                # Check that all device instances are proper tasks (not proxies)
                robot.devices.each do |name, instance|
                    if instance.task.transaction_proxy?
                        raise InternalError, "some transaction proxies are stored in instance.task"
                    end
                end

                if options[:compute_deployments]
                    # Check for the presence of non-deployed tasks
                    not_deployed = plan.find_local_tasks(TaskContext).
                        find_all { |t| !t.execution_agent }.
                        delete_if do |p|
                            p.parent_objects(Roby::TaskStructure::Dependency).to_a.empty?
                        end

                    if !not_deployed.empty?
                        raise Ambiguous, "there are tasks for which it exists no deployed equivalent: #{not_deployed.map(&:to_s)}"
                    end
                end
            end

            attr_reader :composition_specializations

            # Computes if the child called "child_name" is specialized in
            # +test_model+, compared to the definition in +base_model+.
            #
            # If both compositions have a child called child_name, then returns
            # 1 if the declared model is specialized in test_model, 0 if they
            # are equivalent and false in all other cases.
            #
            # If +test_model+ has +child_name+ but +base_model+ has not, returns
            # 1
            #
            # If +base_model+ has +child_name+ but not +test_model+, returns
            # false
            #
            # If neither have a child called +child_name+, returns 0
            def compare_composition_child(child_name, base_model, test_model)
                cache = composition_specializations[child_name][base_model]

<<<<<<< HEAD
                    # models0 and models1 are CompositionChildDefinition
                    # instances, we need model sets
                    models0 = models0.models
                    models1 = models1.models

                    flag = Composition.is_specialized_model?(models0, models1)
                    composition_specializations[child_name][c0][c1] = flag
                    if flag
                        composition_specializations[child_name][c1][c0] = false
                    end
                    flag
                else
                    result
=======
                if cache.has_key?(test_model)
                    return cache[test_model]
                end

                base_child = base_model.find_child(child_name)
                test_child = test_model.find_child(child_name)
                if !base_child && !test_child
                    return cache[test_model] = 0
                elsif !base_child
                    return cache[test_model] = 1
                elsif !test_child
                    return cache[test_model] = false
                end

                flag = Composition.compare_model_sets(base_child, test_child)
                cache[test_model] = flag
                if flag == 0
                    cache[test_model] = 0
                elsif flag == 1
                    composition_specializations[child_name][test_model][base_model] = false
>>>>>>> eceec75b
                end
                flag
            end

            def prepare
                model.each_composition do |composition|
                    composition.update_all_children
                end
                @merging_candidates_queries.clear
            end

            def resolve(options = Hash.new)
                if options == true
                    options = { :compute_policies => true }
                end
                options = Kernel.validate_options options,
                    :compute_policies    => true,
                    :compute_deployments => true,
                    :garbage_collect => true,
                    :export_plan_on_error => true

                # It makes no sense to compute the policies if we are not
                # computing the deployments, as policy computation needs
                # deployment information
                if !options[:compute_deployments]
                    options[:compute_policies] = false
                end

                prepare

                engine_plan = @plan
                plan.in_transaction do |trsc|
                    begin
                    @plan = trsc

                    instanciate

                    allocate_abstract_tasks
                    link_to_busses
                    merge_identical_tasks

                    # Now import tasks that are already in the plan and merge
                    # them. We unmark the tasks that should be replaced and run
                    # a GC pass to disconnect them to everything that is around
                    # them.
                    #
                    # NOTE: the GC pass HAS TO be done before
                    # instanciate_required_deployments, as new deployment
                    # instances would be removed by it
                    all_tasks = trsc.find_tasks(Component).to_a
                    all_tasks.each do |t|
                        if t.finished?
                            t.clear_relations
                        end
                    end

                    instances.each do |instance|
                        if replaced_task = instance.replaces
                            replaced_task = trsc[replaced_task]
                            trsc.unmark_mission(replaced_task)
                            trsc.unmark_permanent(replaced_task)
                        end
                    end
                    trsc.static_garbage_collect do |task|
                        if !tasks.values.find { |t| t == task }
                            Engine.debug { "clearing the relations of #{task}" }
                            task.clear_relations
                        end
                    end
                    instanciate_required_deployments
                    merge_identical_tasks

                    # the tasks[] and devices mappings are updated during the
                    # merge. We replace the proxies by the corresponding tasks
                    # when applicable
                    robot.devices.each_key do |name|
                        device_task = robot.devices[name].task
                        if device_task.plan == trsc && device_task.transaction_proxy?
                            robot.devices[name].task = device_task.__getobj__
                        end
                    end
                    tasks.each_key do |name|
                        instance_task = robot.devices[name].task
                        if instance_task.plan == trsc && instance_task.transaction_proxy?
                            tasks[name].task = instance_task.__getobj__
                        end
                    end

                    # Finally, we should now only have deployed tasks. Verify it
                    # and compute the connection policies
                    validate_result(trsc, options)
                    if options[:compute_policies]
                        compute_connection_policies
                    end

                    if options[:garbage_collect]
                        trsc.static_garbage_collect do |obj|
                            trsc.remove_object(obj) if !obj.respond_to?(:__getobj__)
                        end
                    end
                    trsc.commit_transaction
                    @modified = false

                    rescue
                        if options[:export_plan_on_error]
                            Engine.fatal "Engine#resolve failed"
                            output_path = File.join(Roby.app.log_dir, "orocos-engine-plan-#{@dot_index}.dot")
                            @dot_index += 1
                            Engine.fatal "the generated plan is saved into #{output_path}"
                            File.open(output_path, 'w') do |io|
                                io.write to_dot
                            end
                            Engine.fatal "use dot -Tsvg #{output_path} > #{output_path}.svg to convert to SVG"
                        end
                        raise
                    end
                end

            ensure
                @plan = engine_plan
            end

            def allocate_abstract_tasks(validate = true)
                targets = plan.find_local_tasks(Orocos::RobyPlugin::Component).
                    abstract.
                    to_value_set

                Engine.debug "  -- Task allocation"

                targets.each do |target|
                    candidates = plan.find_local_tasks(target.fullfilled_model.first).
                        not_abstract.
                        find_all { |candidate| candidate.can_merge?(target) }

                    candidates.delete_if do |candidate_task|
                        candidates.any? do |t|
                            if t != candidate_task
                                comparison = merge_sort_order(t, candidate_task)
                                comparison && comparison < 0
                            end
                        end
                    end

                    if candidates.empty?
                        raise SpecError, "cannot find a concrete task for #{target} in #{target.parents.map(&:to_s).join(", ")}"
                    elsif candidates.size > 1
                        raise Ambiguous, "there are multiple candidates for #{target} (#{candidates.join(", ")}), you must select one with the 'use' statement"
                    end

                    Engine.debug { "   #{target} => #{candidates.first}" }
                    candidates.first.merge(target)
                    plan.remove_object(target)
                end
            end

            MERGE_SORT_TRUTH_TABLE = { [true, true] => nil, [true, false] => -1, [false, true] => 1, [false, false] => nil }
            # Will return -1 if +t1+ is a better merge candidate than +t2+, 1 on
            # the contrary and nil if they are not comparable.
            def merge_sort_order(t1, t2)
                MERGE_SORT_TRUTH_TABLE[ [!t1.finished?, !t2.finished?] ] ||
                    MERGE_SORT_TRUTH_TABLE[ [t1.execution_agent, t2.execution_agent] ] ||
                    MERGE_SORT_TRUTH_TABLE[ [!t1.abstract?, !t2.abstract?] ] ||
                    MERGE_SORT_TRUTH_TABLE[ [t1.fully_instanciated?, t2.fully_instanciated?] ] ||
                    MERGE_SORT_TRUTH_TABLE[ [t1.respond_to?(:__getobj__), t2.respond_to?(:__getobj__)] ]
            end

            def find_merge_roots(task_set)
                task_set.map do |t|
                    inputs = t.parent_objects(Flows::DataFlow).to_value_set
                    if !inputs.intersects?(task_set)
                        children = t.children.to_value_set
                        if !children.intersects?(task_set)
                            [t, inputs, children]
                        end
                    end
                end.compact
            end

            def direct_merge_mappings(task_set)
                merge_graph = BGL::Graph.new
                for task in task_set
                    query = @merging_candidates_queries[task.model]
                    if !query
                        required_model = task.user_required_model
                        query = @merging_candidates_queries[task.model] = plan.find_local_tasks(required_model)
                    end
                    query.reset
                    candidates = query.to_value_set & task_set
                    next if candidates.empty?

                    if task.kind_of?(Composition)
                        task_children = task.merged_relations(:each_child, true, false).to_value_set
                    end

                    for target_task in candidates
                        next if target_task == task

                        # We don't do task allocation as this level.
                        # Meaning: we merge only abstract tasks together and
                        # concrete tasks together
                        next if (target_task.abstract? ^ task.abstract?)
                        # We never replace a deployed task (i.e. target_task
                        # cannot be executable)
                        next if target_task.execution_agent
                        # Merge only if +task+ has the same child set than +target+
                        if task.kind_of?(Composition) && target_task.kind_of?(Composition)
                            target_children = target_task.merged_relations(:each_child, true, false).to_value_set
                            next if task_children != target_children
                        end
                        # Finally, call #can_merge?
                        next if !task.can_merge?(target_task)

                        merge_graph.link(task, target_task, nil)
                    end
                end

                result = merge_graph.components.map do |cluster|
                    cluster.map do |task|
                        targets = task.
                            enum_child_objects(merge_graph).
                            to_a

                        Engine.debug do
                            targets.each do |target_task|
                                Engine.debug "   #{target_task} => #{task}"
                            end
                            break
                        end
                        [task, targets] if !targets.empty?
                    end.compact
                end
                merge_graph.clear
                result
            end

            def filter_direct_merge_mappings(result)
                # Now, remove the merge specifications that are
                # redundant/useless.
                filtered_result = Array.new
                for mapping in result
                    mapping.sort! do | (t1, target1), (t2, target2) |
                        merge_sort_order(t1, t2) || (target1.size <=> target2.size)
                    end

                    while !mapping.empty?
                        t1, target1 = mapping.shift
                        filtered_result.push [t1, target1]
                        mapping = mapping.map do |t2, target2|
                            target2.delete(t1)
                            if merge_sort_order(t1, t2) == 0
                                if target1.include?(t2)
                                    target2 = target2 - target1
                                    [t2, target2] if !target2.empty?
                                else
                                    common = (target1 & target2)
                                    if !common.empty?
                                        raise Ambiguous, "both #{t1} and #{t2} can be selected for #{common.map(&:name).join(", ")}"
                                    end
                                end
                            else
                                target2 = target2 - target1
                                [t2, target2] if !target2.empty?
                            end
                        end.compact
                    end
                end

                Engine.debug do
                    filtered_result.map do |t, targets|
                        targets.map do |target|
                            Engine.debug "   #{target} => #{t}"
                        end
                    end
                    break
                end
                filtered_result
            end

            # Find a mapping that allows to merge +cycle+ into +target_cycle+.
            # Returns nil if there is none.
            def cycle_merge_mapping(target_cycle, cycle)
                return if target_cycle.size != cycle.size

                mapping = Hash.new
                target_cycle.each do |target_task, target_inputs, target_children|
                    cycle.each do |task, inputs, children|
                        result = if can_merge?(target_task, target_inputs, target_children, 
                                            task, inputs, children)

                            return if mapping.has_key?(target_task)
                            mapping[target_task] = task
                        end
                        Engine.debug { "#{target_task} #{task} #{result}" }
                    end
                end
                if mapping.keys.size == target_cycle.size
                    mapping
                end
            end

            def apply_merge_mappings(mappings)
                final_merge_mappings = Hash.new
                merged_tasks = ValueSet.new
                while !mappings.empty?
                    task, targets = mappings.shift
                    targets.each do |target_task|
                        Engine.debug { "   #{target_task} => #{task}" }
                        if task.respond_to?(:merge)
                            task.merge(target_task)
                        else
                            plan.replace_task(target_task, task)
                        end

                        final_merge_mappings[target_task] = task
                        merged_tasks << task
                        plan.remove_object(target_task)
                    end

                    new_mappings = Hash.new
                    mappings.each do |task, pending_targets|
                        if !targets.include?(task)
                            pending_targets = pending_targets - targets
                            if !pending_targets.empty?
                                new_mappings[task] = pending_targets
                            end
                        end
                    end
                    mappings = new_mappings
                end

                tasks.each_key do |n|
                    if task = final_merge_mappings[tasks[n]]
                        tasks[n] = task
                        if robot.devices[n]
                            robot.devices[n].task = task
                        end
                    end
                end
                instances.each do |i|
                    if task = final_merge_mappings[i.task]
                        i.task = task
                    end
                end

                merged_tasks
            end

            def merge_tasks_next_step(task_set)
                result = ValueSet.new
                for t in task_set
                    children = t.each_sink(false).to_value_set
                    result.merge(children) if children.size > 1
                    result.merge(t.each_parent_task.to_value_set.delete_if { |parent_task| !parent_task.kind_of?(Composition) })
                end
                result
            end

            def merge_identical_tasks
                # Get all the tasks we need to consider. That's easy,
                # they all implement the Orocos::RobyPlugin::Component model
                all_tasks = plan.find_local_tasks(Orocos::RobyPlugin::Component).
                    to_value_set

                # The first pass of the algorithm looks that the tasks that have
                # the same inputs, checks if they can be merged and do so if
                # they can.
                #
                # The algorithm is seeded by the tasks that already have the
                # same inputs and the ones that have no inputs. It then
                # propagates to the children of the merged tasks and so on.
                candidates = all_tasks.dup

                merged_tasks = ValueSet.new
                while !candidates.empty?
                    merged_tasks.clear

                    while !candidates.empty?
                        Engine.debug "  -- Raw merge candidates (a => b merges 'a' into 'b')"
                        merges = direct_merge_mappings(candidates)
                        Engine.debug "  -- Filtered merge candidates (a => b merges 'a' into 'b')"
                        merges = filter_direct_merge_mappings(merges)
                        Engine.debug "  -- Applying merges (a => b merges 'a' into 'b') "
                        candidates = apply_merge_mappings(merges)
                        Engine.debug
                        merged_tasks.merge(candidates)

                        candidates = merge_tasks_next_step(candidates)
                    end

                    Engine.debug "  -- Parents"
                    for t in merged_tasks
                        parents = t.each_parent_task.to_value_set
                        candidates.merge(parents) if parents.size > 1
                    end
                end
            end

            # This is attic code, for when we will be able to handle cycles.
            def merge_cycles # :nodoc:
                # Second pass. The remaining tasks are or depend on cycles. For
                # those, we actually extract each of the cycles and merge all at
                # once the cycles that are identical.
                while !remaining.empty?
                    # Extract the leaves in the dependency graph
                    roots = remaining.map do |t|
                        inputs   = t.parent_objects(Flows::DataFlow).to_value_set
                        children = t.children.to_value_set
                        if !children.intersects?(remaining)
                            [t, inputs, children]
                        end
                    end.compact
                    root_set  = roots.map { |t, _| t }.to_value_set
                    remaining -= root_set

                    # Now extract the cycles at that level
                    all_cycles = Array.new
                    Flows::DataFlow.generated_subgraphs(root_set, true).
                        each do |cycle_set|
                            cycle_set &= root_set
                            cycle, roots = roots.partition do |task, _|
                                cycle_set.include?(task)
                            end
                            all_cycles << cycle
                        end

                    Engine.debug
                    Engine.debug " -- Cycles"
                    Engine.debug do
                        all_cycles.each_with_index do |cycle, i|
                            cycle.each do |t|
                                Engine.debug "  #{i} #{t}"
                            end
                        end
                        nil
                    end

                    all_cycles.each do |cycle_tasks|
                        # Consider that stuff that is *not* in cycle_tasks is
                        # common to sub-cycles
                        raise NotImplementedError
                    end

                    # Now find matching cycles
                    while !all_cycles.empty?
                        cycle = all_cycles.pop

                        all_cycles.delete_if do |other_cycle|
                            mapping = cycle_merge_mapping(other_cycle, cycle)
                            next if !mapping

                            mapping.each do |from, to|
                                from.merge(to)
                            end
                            true
                        end
                    end
                end
            end

            def link_to_busses
                candidates = plan.find_local_tasks(Orocos::RobyPlugin::DeviceDriver).
                    find_all { |t| t.com_bus }.
                    to_value_set

                candidates.each do |task|
                    if !(com_bus = tasks[task.com_bus])
                        raise SpecError, "there is no communication bus named #{task.com_bus}"
                    end

                    # Assume that if the com bus is one of our dependencies,
                    # then it means we are already linked to it
                    next if task.depends_on?(com_bus)

                    # Enumerate in/out ports on task of the bus datatype
                    message_type = Orocos.registry.get(com_bus.model.message_type).name
                    out_candidates = task.model.each_output.find_all do |p|
                        p.type.name == message_type
                    end
                    in_candidates = task.model.each_input.find_all do |p|
                        p.type.name == message_type
                    end
                    if out_candidates.empty? && in_candidates.empty?
                        raise SpecError, "#{task} is supposed to be connected to #{com_bus}, but #{task.model.name} has no ports of type #{message_type} that would allow to connect to it"
                    end

		    task.depends_on com_bus

                    in_connections  = Hash.new
                    out_connections = Hash.new
                    handled    = Hash.new
                    used_ports = Set.new
                    task.model.each_root_data_source do |source_name, source_model|
                        next if !(source_model < DeviceDriver)
                        device_spec = robot.devices[task.arguments["#{source_name}_name"]]
                        next if !device_spec || !device_spec.com_bus

                        in_ports  = in_candidates.find_all  { |p| p.name =~ /#{source_name}/i }
                        out_ports = out_candidates.find_all { |p| p.name =~ /#{source_name}/i }
                        if in_ports.size > 1
                            raise Ambiguous, "there are multiple options to connect #{com_bus.name} to #{source_name} in #{task}: #{in_ports.map(&:name)}"
                        elsif out_ports.size > 1
                            raise Ambiguous, "there are multiple options to connect #{source_name} in #{task} to #{com_bus.name}: #{out_ports.map(&:name)}"
                        end

                        handled[source_name] = [!out_ports.empty?, !in_ports.empty?]
                        if !in_ports.empty?
                            port = in_ports.first
                            used_ports << port.name
                            in_connections[ [com_bus.output_name_for(source_name), port.name] ] = Hash.new
                        end
                        if !out_ports.empty?
                            port = out_ports.first
                            used_ports << port.name
                            out_connections[ [port.name, com_bus.input_name_for(source_name)] ] = Hash.new
                        end
                    end

                    # if there are some unconnected data sources, search for
                    # generic ports (input and/or output) on the task, and link
                    # to it.
                    if handled.values.any? { |v| v == [false, false] }
                        in_candidates.delete_if  { |p| used_ports.include?(p.name) }
                        out_candidates.delete_if { |p| used_ports.include?(p.name) }

                        if in_candidates.size > 1
                            raise Ambiguous, "ports #{in_candidates.map(&:name).join(", ")} are not used while connecting #{task} to #{com_bus}"
                        elsif in_candidates.size == 1
                            # One generic input port
                            if !task.bus_name
                                raise SpecError, "#{task} has one generic input port '#{in_candidates.first.name}' but no bus name"
                            end
                            in_connections[ [com_bus.output_name_for(task.bus_name), in_candidates.first.name] ] = Hash.new

                        end

                        if out_candidates.size > 1
                            raise Ambiguous, "ports #{out_candidates.map(&:name).join(", ")} are not used while connecting #{task} to #{com_bus}"
                        elsif out_candidates.size == 1
                            # One generic output port
                            if !task.bus_name
                                raise SpecError, "#{task} has one generic output port '#{out_candidates.first.name} but no bus name"
                            end
                            out_connections[ [out_candidates.first.name, com_bus.input_name_for(task.bus_name)] ] = Hash.new
                        end
                    end

                    if !in_connections.empty?
                        com_bus.connect_ports(task, in_connections)
                        in_connections.each_key do |_, sink_port|
                            task.input_port_model(sink_port).needs_reliable_connection
                        end
                    end
                    if !out_connections.empty?
                        task.connect_ports(com_bus, out_connections)
                        out_connections.each_key do |_, sink_port|
                            com_bus.input_port_model(sink_port).needs_reliable_connection
                        end
                    end
                end
                nil
            end

            def instanciate_required_deployments
                deployments.each do |deployment_name|
                    model = Roby.app.orocos_deployments[deployment_name]
                    task  = plan.find_tasks(model).to_a.first
                    task ||= model.new
                    task.robot = robot
                    plan.add(task)

                    # Now also import the deployment's 
                    current_contexts = task.merged_relations(:each_executed_task, true).
                        find_all { |t| !t.finished? }.
                        map(&:orocos_name).to_set

                    new_activities = (task.orogen_spec.task_activities.
                        map(&:name).to_set - current_contexts)
                    new_activities.each do |act_name|
                        plan[task.task(act_name)]
                    end
                end
            end

            # Compute the minimal update periods for each of the components that
            # are deployed
            def port_periods
                # We only act on deployed tasks, as we need to know how the
                # tasks are triggered (what activity / priority / ...)
                deployed_tasks = plan.find_local_tasks(TaskContext).
                    find_all { |t| t.execution_agent }
                
                # Get the periods from the activities themselves directly (i.e.
                # not taking into account the port-driven behaviour)
                result = Hash.new
                deployed_tasks.each do |task|
                    result[task] = task.initial_ports_dynamics
                end

                remaining = deployed_tasks.dup
                while !remaining.empty?
                    did_something = false
                    remaining.delete_if do |task|
                        old_size = result[task].size

                        finished = task.propagate_ports_dynamics(result)
                        if finished || result[task].size != old_size
                            did_something = true
                        end
                        finished
                    end
                    if !did_something
                        Engine.warn "cannot compute port periods for:"
                        remaining.each do |task|
                            port_names = task.model.each_input.map(&:name) + task.model.each_output.map(&:name)
                            port_names.delete_if { |port_name| result[task].has_key?(port_name) }

                            Engine.warn "    #{task}: #{port_names.join(", ")}"
                        end
                        break
                    end
                end

                result
            end

            def compute_connection_policies
                port_periods = self.port_periods

                all_tasks = plan.find_local_tasks(TaskContext).
                    to_value_set

                Engine.debug "computing connections"
                all_tasks.each do |source_task|
                    source_task.each_concrete_output_connection do |source_port_name, sink_port_name, sink_task, policy|
                        # Don't do anything if the policy has already been set
                        if !policy.empty?
                            Engine.debug " #{source_task}:#{source_port_name} => #{sink_task}:#{sink_port_name} already connected with #{policy}"
                            next
                        end


                        source_port = source_task.output_port_model(source_port_name)
                        sink_port   = sink_task.input_port_model(sink_port_name)
                        if !source_port
                            raise InternalError, "#{source_port_name} is not a port of #{source_task.model}"
                        elsif !sink_port
                            raise InternalError, "#{sink_port_name} is not a port of #{sink_task.model}"
                        end
                        Engine.debug { "   #{source_task}:#{source_port.name} => #{sink_task}:#{sink_port.name}" }

                        if !sink_port.needs_reliable_connection?
                            if sink_port.required_connection_type == :data
                                policy.merge! Port.validate_policy(:type => :data)
                                Engine.debug { "     result: #{policy}" }
                                next
                            elsif sink_port.required_connection_type == :buffer
                                policy.merge! Port.validate_policy(:type => :buffer, :size => 1)
                                Engine.debug { "     result: #{policy}" }
                                next
                            end
                        end

                        # Compute the buffer size
                        input_dynamics = port_periods[source_task][source_port.name]
                        if !input_dynamics || !input_dynamics.period
                            raise SpecError, "period information for port #{source_task}:#{source_port.name} cannot be computed"
                        end

                        reading_latency = if sink_task.model.triggered_by?(sink_port)
                                              sink_task.trigger_latency
                                          else
                                              [sink_task.minimal_period, sink_task.trigger_latency].max
                                          end

                        Engine.debug { "     input_period:#{input_dynamics.period} => reading_latency:#{reading_latency}" }
                        policy[:type] = :buffer

                        latency_cycles = (reading_latency / input_dynamics.period).ceil

                        size = latency_cycles * (input_dynamics.sample_size || source_port.sample_size)
                        if burst_size = source_port.burst_size
                            burst_period = source_port.burst_period
                            Engine.debug { "     burst: #{burst_size} every #{burst_period}" }
                            if burst_period == 0
                                size = [1 + burst_size, size].max
                            else
                                size += (Float(latency_cycles) / burst_period).ceil * burst_size
                            end
                        end

                        Engine.debug { "     latency:#{latency_cycles} cycles, sample_size:#{input_dynamics.sample_size}, buffer_size:#{size}" }

                        policy[:size] = size
                        policy.merge! Port.validate_policy(policy)
                        Engine.debug { "     result: #{policy}" }
                    end
                end
            end

            # Returns true if all the declared connections to the inputs of +task+ have been applied.
            # A given module won't be started until it is the case.
            #
            # If the +only_static+ flag is set to true, only ports that require
            # static connections will be considered
            def all_inputs_connected?(task, only_static)
                task.each_concrete_input_connection do |source_task, source_port, sink_port, policy|
                    if only_static && !task.input_port_model(sink_port).static?
                        next
                    end

                    # Our source may not be initialized at all
                    if !source_task.orogen_task
                        return false
                    end

                    return false if !ActualDataFlow.linked?(source_task.orogen_task, task.orogen_task)
                    mappings = source_task.orogen_task[task.orogen_task, ActualDataFlow]
                    return false if !mappings.has_key?([source_port, sink_port])
                end
                true
            end

            # Updates an intermediate graph (RobyPlugin::RequiredDataFlow) where
            # we store the concrete connections. We don't try to be smart:
            # remove all tasks that have to be updated and add their connections
            # again
            def update_required_dataflow_graph(tasks)
                seen = ValueSet.new

                # Remove first all tasks. Otherwise, removing some tasks will
                # also remove the new edges we just added
                for t in tasks
                    RequiredDataFlow.remove(t)
                end

                # Create the new connections
                for t in tasks
                    t.each_concrete_input_connection do |source_task, source_port, sink_port, policy|
                        next if seen.include?(source_task)
                        RequiredDataFlow.add_connections(source_task, t, [source_port, sink_port] => policy)
                    end
                    t.each_concrete_output_connection do |source_port, sink_port, sink_task, policy|
                        next if seen.include?(sink_task)
                        RequiredDataFlow.add_connections(t, sink_task, [source_port, sink_port] => policy)
                    end
                    seen << t
                end
            end

            # Computes the connection changes that are required to make the
            # required connections (declared in the DataFlow relation) match the
            # actual ones (on the underlying modules)
            #
            # It returns nil if the change can't be computed because the Roby
            # tasks are not tied to an underlying RTT task context.
            #
            # Returns [new, removed] where
            #
            #   new = { [from_task, to_task] => { [from_port, to_port] => policy, ... }, ... }
            #
            # in which +from_task+ and +to_task+ are instances of
            # Orocos::RobyPlugin::TaskContext (i.e. Roby tasks), +from_port+ and
            # +to_port+ are the port names (i.e. strings) and policy the policy
            # hash that Orocos::OutputPort#connect_to expects.
            #
            #   removed = { [from_task, to_task] => { [from_port, to_port], ... }, ... }
            #
            # in which +from_task+ and +to_task+ are instances of
            # Orocos::TaskContext (i.e. the underlying RTT tasks). +from_port+ and
            # +to_port+ are the names of the ports that have to be disconnected
            # (i.e. strings)
            def compute_connection_changes(tasks)
                return if tasks.any? { |t| !t.orogen_task }

                update_required_dataflow_graph(tasks)
                new_edges, removed_edges, updated_edges =
                    RequiredDataFlow.difference(ActualDataFlow, tasks, &:orogen_task)

                new = Hash.new
                new_edges.each do |source_task, sink_task|
                    new[[source_task, sink_task]] = source_task[sink_task, RequiredDataFlow]
                end

                removed = Hash.new
                removed_edges.each do |source_task, sink_task|
                    removed[[source_task, sink_task]] = source_task[sink_task, ActualDataFlow].keys.to_set
                end

                # We have to work on +updated+. The graphs are between tasks,
                # not between ports because of how ports are handled on both the
                # orocos.rb and Roby sides. So we must convert the updated
                # mappings into add/remove pairs. Moreover, to update a
                # connection policy we need to disconnect and reconnect anyway.
                #
                # Note that it is fine from a performance point of view, as in
                # most cases one removes all connections from two components to
                # recreate other ones between other components
                updated_edges.each do |source_task, sink_task|
                    new_mapping = source_task[sink_task, RequiredDataFlow]
                    old_mapping = source_task.orogen_task[sink_task.orogen_task, ActualDataFlow]

                    new_connections     = Hash.new
                    removed_connections = Set.new
                    new_mapping.each do |ports, new_policy|
                        if old_policy = old_mapping[ports]
                            if old_policy != new_policy
                                new_connections[ports] = policy
                                removed_connections << ports
                            end
                        else
                            new_connections[ports] = policy
                        end
                    end

                    if !new_connections.empty?
                        new[[source_task, sink_task]] = new_connections
                    end
                    if !removed_connections.empty?
                        removed[[source_task, sink_task]].merge(removed_connection)
                    end
                end

                return new, removed
            end

            def update_restart_set(set, source_task, sink_task, mappings)
                if !set.include?(source_task)
                    needs_restart = mappings.any? do |source_port, sink_port|
                        source_task.output_port_model(source_port).static? && source_task.running?
                    end
                    if needs_restart
                        set << source_task
                    end
                end

                if !set.include?(sink_task)
                    needs_restart =  mappings.any? do |source_port, sink_port|
                        sink_task.input_port_model(sink_port).static? && sink_task.running?
                    end

                    if needs_restart
                        set << sink_task
                    end
                end
                set
            end

            # Apply all connection changes on the system. The principle is to
            # use a transaction-based approach: i.e. either we apply everything
            # or nothing.
            #
            # See #compute_connection_changes for the format of +new+ and
            # +removed+
            #
            # Returns a false value if it could not apply the changes and a true
            # value otherwise.
            def apply_connection_changes(new, removed)
                restart_tasks = ValueSet.new

                # Don't do anything if some of the connection changes are
                # between static ports and the relevant tasks are running
                #
                # Moreover, we check that the tasks are ready to be connected.
                # We do it only for the new set, as the removed connections are
                # obviously between tasks that can be connected ;-)
                new.each do |(source, sink), mappings|
                    if !sink.executable?(false) || !sink.is_setup? ||
                        !source.executable?(false) || !source.is_setup?
                        throw :cancelled
                    end

                    update_restart_set(restart_tasks, source, sink, mappings.keys)
                end

                restart_task_proxies = ValueSet.new
                removed.each do |(source, sink), mappings|
                    update_restart_set(restart_task_proxies, source, sink, mappings)
                end
                restart_task_proxies.each do |corba_handle|
                    klass = Roby.app.orocos_tasks[corba_handle.model.name]
                    task = plan.find_tasks(klass).running.
                        find { |t| t.orocos_name == corba_handle.name }

                    if task
                        restart_tasks << task
                    end
                end

                if !restart_tasks.empty?
                    new_tasks = Array.new
                    all_stopped = Roby::AndGenerator.new

                    restart_tasks.each do |task|
                        Engine.info { "restarting #{task}" }
                        replacement = plan.recreate(task)
                        Engine.info { "  replaced by #{replacement}" }
                        new_tasks << replacement
                        all_stopped << task.stop_event
                    end
                    new_tasks.each do |new_task|
                        all_stopped.add_causal_link new_task.start_event
                    end
                    throw :cancelled, all_stopped
                end

                # Remove connections first
                removed.each do |(source_task, sink_task), mappings|
                    mappings.each do |source_port, sink_port|
                        Engine.info do
                            Engine.info "disconnecting #{source_task}:#{source_port}"
                            Engine.info "     => #{sink_task}:#{sink_port}"
                            break
                        end

                        begin
                            source_task.port(source_port).disconnect_from(sink_task.port(sink_port, false))

                        rescue CORBA::ComError => e
                            Engine.warn "CORBA error while disconnecting #{source_task}:#{source_port} => #{sink_task}:#{sink_port}: #{e.message}"
                            Engine.warn "trying by disconnecting the output port"
                            begin
                                sink_task.port(sink_port, true).disconnect_all
                            rescue CORBA::ComError => e
                                Engine.warn "this fails again with #{e.message}. We assume that both sides are dead and that therefore the disconnection is effective"
                            end
                        end

                        ActualDataFlow.remove_connections(source_task, sink_task,
                                          [[source_port, sink_port]])
                    end
                end

                # And create the new ones
                new.each do |(from_task, to_task), mappings|
                    mappings.each do |(from_port, to_port), policy|
                        Engine.info do
                            Engine.info "connecting #{from_task}:#{from_port}"
                            Engine.info "     => #{to_task}:#{to_port}"
                            Engine.info "     with policy #{policy}"
                            break
                        end
                        from_task.orogen_task.port(from_port).connect_to(to_task.orogen_task.port(to_port), policy)
                        ActualDataFlow.add_connections(from_task.orogen_task, to_task.orogen_task,
                                                   [from_port, to_port] => policy)
                    end
                end

                true
            end
        end
    end
end

<|MERGE_RESOLUTION|>--- conflicted
+++ resolved
@@ -425,21 +425,6 @@
             def compare_composition_child(child_name, base_model, test_model)
                 cache = composition_specializations[child_name][base_model]
 
-<<<<<<< HEAD
-                    # models0 and models1 are CompositionChildDefinition
-                    # instances, we need model sets
-                    models0 = models0.models
-                    models1 = models1.models
-
-                    flag = Composition.is_specialized_model?(models0, models1)
-                    composition_specializations[child_name][c0][c1] = flag
-                    if flag
-                        composition_specializations[child_name][c1][c0] = false
-                    end
-                    flag
-                else
-                    result
-=======
                 if cache.has_key?(test_model)
                     return cache[test_model]
                 end
@@ -454,13 +439,15 @@
                     return cache[test_model] = false
                 end
 
+                base_child = base_child.models
+                test_child = test_child.models
+
                 flag = Composition.compare_model_sets(base_child, test_child)
                 cache[test_model] = flag
                 if flag == 0
                     cache[test_model] = 0
                 elsif flag == 1
                     composition_specializations[child_name][test_model][base_model] = false
->>>>>>> eceec75b
                 end
                 flag
             end
